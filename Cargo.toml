--- conflicted
+++ resolved
@@ -13,11 +13,8 @@
 readme = "README_Crates_io.MD"
 
 [dependencies]
-<<<<<<< HEAD
-visa-sys = { version = "^0.1.4", git = "https://github.com/cantudo/visa-sys.git" }
-=======
 visa-sys = { version = "^0.1.6", git = "https://github.com/cantudo/visa-sys.git" }
->>>>>>> 7c3a8adc
+
 bitflags = "^2.4"
 num_enum = "^0.7"
 visa-rs-proc = { version = "^0.6.1", path = "./visa-rs-proc" }
@@ -27,10 +24,3 @@
 anyhow = "^1"
 tokio = { version = "^1", features = ["rt-multi-thread"] }
 env_logger = "^0.10"
-<<<<<<< HEAD
-=======
-
-
-[patch.crates-io]
-# visa-sys = { path = "../visa-sys" }
->>>>>>> 7c3a8adc
